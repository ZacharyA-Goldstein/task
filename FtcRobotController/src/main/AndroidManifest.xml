--- conflicted
+++ resolved
@@ -1,13 +1,8 @@
 <?xml version="1.0" encoding="utf-8"?>
 <manifest xmlns:android="http://schemas.android.com/apk/res/android"
           xmlns:tools="http://schemas.android.com/tools"
-<<<<<<< HEAD
-    android:versionCode="56"
-      android:versionName="10.1">
-=======
     android:versionCode="57"
           android:versionName="10.1.1">
->>>>>>> ee16f8e6
 
   <uses-permission android:name="android.permission.RECEIVE_BOOT_COMPLETED" />
 
